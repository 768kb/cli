--- conflicted
+++ resolved
@@ -17,7 +17,6 @@
 ### Security
 ---
 
-<<<<<<< HEAD
 ## [Unreleased] 
 ### Added
 - Initial support for `step` plugins. A plugin is an executable file named with
@@ -26,13 +25,12 @@
   name`.
 - Integration of [`step-kms-plugin`](https://github.com/smallstep/step-kms-plugin)
   on `step certificate create` and `step certificate sign`.
-=======
+
 ## [0.21.0] - 2022-07-06 
 ### Added 
 - Device Authorization Grant flow for input constrained devices needing OAuth
 credentials. `--console-flow` flag in `step oauth` for selecting which 
 alternative OAuth flow to use.
->>>>>>> 36a075ed
 ### Fixed
 - Added back --domain and --remove-domain flags to provisioner CRUD.
 ### Removed
